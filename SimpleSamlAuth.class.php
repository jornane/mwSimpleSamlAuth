<?php
/**
 * SimpleSamlAuth - LGPL 3.0 licensed
 * Copyright (C) 2014  Yørn de Jong
 *
 * SAML authentication class using SimpleSamlPhp.
 *
 * This class will log in users from SAML assertions received by SimpleSamlPhp.
 * It does so by settings hooks in MediaWiki which override the session handling system
 * and disable functionality that is redundant for federated logins.
 *
 * @file
 * @ingroup Extensions
 * @defgroup SimpleSamlAuth
 *
 * @license http://www.gnu.org/licenses/lgpl.html LGPL (GNU Lesser General Public License)
 * @copyright (C) 2014, Yørn de Jong
 * @author Yørn de Jong
 */

if ( !defined( 'MEDIAWIKI' ) ) {
	die( "This is a MediaWiki extension, and must be run from within MediaWiki.\n" );
}

class SimpleSamlAuth {

	/** SAML Assertion Service */
	protected static $as;

	/** Whether $as is initialised */
	private static $initialised;

	/**
	 * Construct a new object and register it in $wgHooks.
	 * See README.md for possible values in $config.
	 *
	 * @param $config mixed[] Configuration settings for the SimpleSamlAuth extension.
	 *
	 * @return void
	 */
	private static function init() {
		if ( self::$initialised ) {
			return;
		}

		global $wgSamlSspRoot, $wgSamlAuthSource;

		// Load the simpleSamlPhp service
		require_once rtrim( $wgSamlSspRoot, DIRECTORY_SEPARATOR ) .
			DIRECTORY_SEPARATOR . 'lib' . DIRECTORY_SEPARATOR . '_autoload.php';

		self::$as = new SimpleSAML_Auth_Simple( $wgSamlAuthSource );

		self::$initialised = true;
	}

	/**
	 * Bold hack to allow simpleSamlPhp to run with 'store.type' => 'phpsession'.
	 * This method must be called from LocalSettings.php after all variables have been set.
	 *
	 * All it does is initialise, and call ->isAuthenticated() on the SAML Assertion Service,
	 * thus claiming the PHP session before MediaWiki can.
	 *
	 * @return void
	 */
	public static function preload() {
		self::init();
		self::$as->isAuthenticated();
	}

	/**
	 * Disables preferences which are redundant while using an external authentication source.
	 * Password change and e-mail settings are always disabled,
	 * Real name is only disabled if it is obtained from SAML.
	 *
	 * @link http://www.mediawiki.org/wiki/Manual:Hooks/GetPreferences
	 *
	 * @param $user User User whose preferences are being modified.
	 *                   ignored by this method because it checks the SAML assertion instead.
	 * @param &$preferences Preferences description array, to be fed to an HTMLForm object.
	 *
	 * @return boolean|string true on success, false on silent error, string on verbose error 
	 */
	public static function hookLimitPreferences( $user, &$preferences ) {
		self::init();
		global $wgSamlRequirement, $wgSamlRealnameAttr;

		if ( $wgSamlRequirement >= SAML_LOGIN_ONLY || self::$as->isAuthenticated() ) {
			unset( $preferences['password'] );
			unset( $preferences['rememberpassword'] );
			if ( isset( $wgSamlRealnameAttr ) ) {
				unset( $preferences['realname'] );
			}
			unset( $preferences['emailaddress'] );
		}

		return true;
	}
	/**
	 * Disables special pages which are redundant while using an external authentication source.
	 * Password change is always disabled,
	 * e-mail confirmation is disabled when autoconfirm is disabled.
	 *
	 * Note: When autoMailConfirm is true, but mailAttr is invalid,
	 * users will have no way to confirm their e-mail address.
	 *
	 * @link http://www.mediawiki.org/wiki/Manual:Hooks/SpecialPage_initList
	 *
	 * @param $pages string[] List of special pages in MediaWiki
	 *
	 * @return boolean|string true on success, false on silent error, string on verbose error 
	 */
	public static function hookInitSpecialPages( &$pages ) {
		self::init();
		global $wgSamlRequirement, $wgSamlMailAttr;

		if ( $wgSamlRequirement >= SAML_LOGIN_ONLY || self::$as->isAuthenticated() ) {
			unset( $pages['ChangePassword'] );
			unset( $pages['PasswordReset'] );
			unset( $pages['ConfirmEmail'] );
			unset( $pages['ChangeEmail'] );
		}

		return true;
	}

	/**
	 * Hooked function, executed when the user visits the UserLogin page.
	 *
	 * If SimpleSamlAuth is configured not to allow local logons,
	 * a SAML assertion is required, which will most likely redirect the user.
	 * Otherwise, an error message is displayed explaining that the page is disabled.
	 *
	 * If SimpleSamlAuth is configured to allow local logons,
	 * an extra "field" is added to the logon form,
	 * which is a link/button which will redirect the user to SimpleSamlPhp to logon through SAML.
	 *
	 * @link http://www.mediawiki.org/wiki/Manual:Hooks/UserLoginForm
	 *
	 * @param $template UserloginTemplate
	 *
	 * @return boolean|string true on success, false on silent error, string on verbose error 
	 */
	public static function hookLoginForm( &$template ) {
		self::init();
		global $wgSamlRequirement;

		$url = self::$as->getLoginURL( Title::newMainPage()->getFullUrl() );

		if ( $wgSamlRequirement >= SAML_LOGIN_ONLY ) {
			self::$as->requireAuth( array(
				'ReturnTo' => Title::newMainPage()->getFullUrl(),
				'KeepPost' => FALSE,
			) );
			$err = wfMessage( 'simplesamlauth-pagedisabled' )->parse();
			return $err;
		}

		if ( !self::$as->isAuthenticated() ) {
			$template->set(
				'extrafields',
				'<a class="mw-ui-button mw-ui-constructive" href="'
				. htmlentities( $url )
				. '">'
				. wfMessage( 'simplesamlauth-login' )->escaped()
				. '</a>'
			);
		}

		return true;
	}

	/**
	 * Hooked function, executed when the user visits the UserLogout page.
	 * This hook will execute the SimpleSamlPhp Single Sign Out feature,
	 * so that the logout is propagated to the IdP.
	 *
	 * @link http://www.mediawiki.org/wiki/Manual:Hooks/UserLogout
	 *
	 * @return boolean|string true on success, false on silent error, string on verbose error 
	 */
	public static function hookLogout() {
		self::init();
		global $wgSamlPostLogoutRedirect;

		if ( self::$as->isAuthenticated() ) {
			if ( isset( $wgSamlPostLogoutRedirect ) ) {
				self::$as->logout( $wgSamlPostLogoutRedirect );
			} else {
				self::$as->logout();
			}
		}
		return true;
	}

	/**
	 * Hooked function, if a SAML assertion exist,
	 * log in the corresponding MediaWiki user or logout from SAML.
	 *
	 * @link http://www.mediawiki.org/wiki/Manual:Hooks/UserLoadFromSession
	 *
	 * @param $user User MediaWiki User object
	 * @param $result boolean a user is logged in
	 *
	 * @return boolean|string true on success, false on silent error, string on verbose error 
	 */
	public static function hookLoadSession( $user, &$result ) {
		self::init();
		global $wgSamlRequirement, $wgSamlUsernameAttr;

		if ( $result ) {
			// Another hook already logged in
			if ( self::$as->isAuthenticated() ) {
					wfDebug( "Both SAML and local user logged in; logging out SAML.\n" );
				self::$as->logout();
			}
			return true;
		}

		if ( $wgSamlRequirement >= SAML_REQUIRED ) {
			self::$as->requireAuth();
		}

		self::loadUser( $user );

		/*
		 * ->isLoggedIn is a confusing name:
		 * it actually checks that user exists in DB
		 */
		if ( $user instanceof User && $user->isLoggedIn() ) {
			global $wgBlockDisablesLogin;
			if ( !$wgBlockDisablesLogin || !$user->isBlocked() ) {
				$attr = self::$as->getAttributes();
				if ( isset( $attr[$wgSamlUsernameAttr] )
					&& $attr[$wgSamlUsernameAttr] 
					&& strtolower( $user->getName()) ===
						strtolower( reset( $attr[$wgSamlUsernameAttr] ) )
				) {
					$result = true;
					return true;
				} else {
					wfDebug( 'Refusing login because MediaWiki username "'
						. htmlentities($user->getName())
						. '" does not match SAML username "'
						. htmlentities( reset( $attr[$wgSamlUsernameAttr] ) )
						. "\"\n"
					);
				}
			} else {
				wgDebug( 'Refusing login due to user "'.htmlentities($user->getName())."\" being blocked.\n" );
			}
		}
		if ( self::$as->isAuthenticated() ) {
			wfDebug( 'Unable to login despite a valid SSP session. '
				. "Logging out from SSP in case this is a transient error.\n"
				);
			self::$as->logout();
		}
		return true;
	}

	/**
	 * Replace the MediaWiki login/logout links with direct links to SimpleSamlPhp.
	 * This takes away the need to set up a redirect on the special UserLogin and UserLogout pages,
	 * and as a side effect makes redirects after login/logout more predictable.
	 *
	 * @link http://www.mediawiki.org/wiki/Manual:Hooks/PersonalUrls
	 *
	 * @param &$personal_urls array the array of URLs set up so far
	 * @param Title $title the Title object of the current article
	 *
	 * @return boolean|string true on success, false on silent error, string on verbose error 
	 */
	public static function hookPersonalUrls( array &$personal_urls, Title $title ) {
		global $wgSamlRequirement, $wgSamlPostLogoutRedirect, $wgRequest;

		if ( $wgSamlRequirement >= SAML_LOGIN_ONLY || self::$as->isAuthenticated() ) {
			if ( isset( $personal_urls['logout'] ) ) {
				if ( isset( $wgSamlPostLogoutRedirect ) ) {
					$personal_urls['logout']['href'] =
						self::$as->getLogoutURL( $wgSamlPostLogoutRedirect );
				} elseif ( $wgSamlRequirement >= SAML_REQUIRED ) {
					$personal_urls['logout']['href'] =
						self::$as->getLogoutURL(
							self::$as->getLoginURL( Title::newMainPage()->getFullUrl() )
						);
				} else {
					$personal_urls['logout']['href'] =
						self::$as->getLogoutURL( $personal_urls['logout']['href'] );
				}
			}
			if ( !self::$as->isAuthenticated() ) {
				foreach( array( 'login', 'anonlogin' ) as $link ) {
					if ( isset( $personal_urls[$link] ) ) {
						if ( $returnTo = $wgRequest->getVal( 'returnto' ) ) {
							$url = Title::newFromText(
								$wgRequest->getVal( 'returnto' )
							)->getFullUrl();
							$personal_urls[$link]['href'] = self::$as->getLoginURL( $url );
						} elseif ( $title->isSpecial( 'Userlogout' ) ) {
							$personal_urls[$link]['href'] = self::$as->getLoginURL(
								Title::newMainPage()->getFullUrl()
							);
						} else {
							$personal_urls[$link]['href'] = self::$as->getLoginURL();
						}
					}
				}
			}
		}
		return true;
	}

	/**
	 * Trigger an error if an attribute contains more than one value.
	 * This function should only be executed on attributes that are used for
	 * username, real name and e-mail.
	 *
	 * @param $friendlyName string human-readable name of the attribute
	 * @param $attributeName string name of the attribute in the SAML assertion
	 * @param $attr string[][] SAML attributes from assertion
	 *
	 * @return boolean whether login can continue
	 */
	protected static function checkSingleAttribute( $friendlyName, $attributeName, $attr, $required ) {
		if ( $required && ( !isset( $attr[$attributeName] ) || !$attr[$attributeName] ) ) {
			wfDebug(
				htmlspecialchars( $friendlyName ).
				' SAML attribute "'.
				htmlspecialchars( $attributeName ).
				'" not configured; refusing login.'
			);
			return false;
		}
		if ( isset( $attr[$attributeName] ) && $attr[$attributeName] ) {
			if ( count( $attr[$attributeName] ) != 1 ) {
<<<<<<< HEAD
				wfDebug(
					htmlspecialchars( $friendlyName ).
					' SAML attribute "'.
					htmlspecialchars( $attributeName ).
					'" is multi-value, using only the first value; '.
					htmlspecialchars( reset( $attr[$attributeName] ) )
					, true
				);
=======
				trigger_error(
					htmlentities( $friendlyName ).
					' attribute "'.
					htmlentities( $attributeName ).
					'" is multi-value, using only the first; '.
					htmlentities( reset( $attr[$attributeName] ) )
					, E_USER_WARNING );
>>>>>>> 6bc0ac42
			}
		}
		return true;
	}

	/**
	 * Return a user object that corresponds to the current SAML assertion.
	 * If no SAML assertion is set, the function returns null.
	 * If the user doesn't exist, and auto create has been turned on in the config,
	 * the user is created.
	 *
	 * If realnameAttr and/or mailAttr and/or groupMap are set in the config,
	 * these attributes are synchronised to the MediaWiki user.
	 * This also happens if the user already exists.
	 *
	 * @param $user MediaWiki user that must correspond to the SAML assertion
	 *
	 * @return void $user is modified on return
	 */
	protected static function loadUser( $user ) {
		if ( !self::$as->isAuthenticated() ) {
			return;
		}
		global $wgSamlUsernameAttr,
			$wgSamlCreateUser,
			$wgSamlRealnameAttr,
			$wgSamlMailAttr;

		$attr = self::$as->getAttributes();

<<<<<<< HEAD
		if ( !self::checkAttribute( 'Username', $wgSamlUsernameAttr, $attr, true )
			|| !self::checkAttribute( 'Real name', $wgSamlRealnameAttr, $attr, false );
			|| !self::checkAttribute( 'E-mail', $wgSamlMailAttr, $attr, true )
		) {
			return;
		}

=======
		if ( !isset( $attr[$wgSamlUsernameAttr] ) || !$attr[$wgSamlUsernameAttr] ) {
			wfDebug(
				'Username attribute "'
				. htmlentities( $wgSamlUsernameAttr )
				. '" has no value; refusing login.'
			);
			return;
		}

		self::checkAttribute( 'Username', $wgSamlUsernameAttr, $attr );
		self::checkAttribute( 'Real name', $wgSamlRealnameAttr, $attr );
		self::checkAttribute( 'E-mail', $wgSamlMailAttr, $attr );

		$username = ucfirst( reset( $attr[$wgSamlUsernameAttr] ) );

		if ( !User::isUsableName( $username ) ) {
			wfDebug( 'Username "'
				. htmlentities($username)
				. "\" is not a valid MediaWiki username.\n"
			);
		}

>>>>>>> 6bc0ac42
		/*
		 * The temp user is created because ->load() doesn't override
		 * the username, which can lead to incorrect capitalisation.
		 */
		$tempUser = User::newFromName( $username );
		$tempUser->load();
		$id = $tempUser->getId();
		if ( !$id ) {
			if ( $wgSamlCreateUser ) {
				$tempUser->addToDatabase();
				$id = $tempUser->getId();
			} else {
				wfDebug( 'User "'
					. htmlentities( reset( $attr[$wgSamlUsernameAttr] ) )
					. "\" does not exist and \"\$wgSamlCreateUser\" flag is false.\n"
				);
			}
		}
		if ( $id ) {
			$user->setId( $id );
			$user->loadFromId();
			$changed = false;
			if ( isset( $wgSamlRealnameAttr )
				&& isset( $attr[$wgSamlRealnameAttr] )
				&& $user->getRealName() !== reset( $attr[$wgSamlRealnameAttr] )
			) {
				$changed = true;
				$user->setRealName( reset( $attr[$wgSamlRealnameAttr] ) );
			}
			if ( $user->getEmail() !== reset( $attr[$wgSamlMailAttr] ) ) {
				$changed = true;
				$user->setEmail( reset( $attr[$wgSamlMailAttr] ) );
				$user->ConfirmEmail();
			}
			if ( $changed ) {
				$user->saveSettings();
			}
			self::setGroups( $user, $attr );
		}
	}

	/**
	 * Add groups based on the existence of attributes in the SAML assertion.
	 *
	 * @param $user User add MediaWiki permissions to this user from its SAML assertion
	 * @param $attr string[][] SAML attributes from assertion
	 *
	 * @return void $user is modified on return
	 */
	protected static function setGroups( $user, $attr ) {
		global $wgSamlGroupMap;
		
		foreach( $wgSamlGroupMap as $group => $rules ) {
			foreach( $rules as $attrName => $needles ) {
				if ( !isset( $attr[$attrName] ) ) {
					continue;
				}
				foreach( $needles as $needle ) {
					if ( in_array( $needle, $attr[$attrName] ) ) {
						$user->addGroup( $group );
					} else {
						$user->removeGroup( $group );
					}
				}
			}
		}
	}
}<|MERGE_RESOLUTION|>--- conflicted
+++ resolved
@@ -334,7 +334,6 @@
 		}
 		if ( isset( $attr[$attributeName] ) && $attr[$attributeName] ) {
 			if ( count( $attr[$attributeName] ) != 1 ) {
-<<<<<<< HEAD
 				wfDebug(
 					htmlspecialchars( $friendlyName ).
 					' SAML attribute "'.
@@ -343,15 +342,6 @@
 					htmlspecialchars( reset( $attr[$attributeName] ) )
 					, true
 				);
-=======
-				trigger_error(
-					htmlentities( $friendlyName ).
-					' attribute "'.
-					htmlentities( $attributeName ).
-					'" is multi-value, using only the first; '.
-					htmlentities( reset( $attr[$attributeName] ) )
-					, E_USER_WARNING );
->>>>>>> 6bc0ac42
 			}
 		}
 		return true;
@@ -382,7 +372,6 @@
 
 		$attr = self::$as->getAttributes();
 
-<<<<<<< HEAD
 		if ( !self::checkAttribute( 'Username', $wgSamlUsernameAttr, $attr, true )
 			|| !self::checkAttribute( 'Real name', $wgSamlRealnameAttr, $attr, false );
 			|| !self::checkAttribute( 'E-mail', $wgSamlMailAttr, $attr, true )
@@ -390,20 +379,6 @@
 			return;
 		}
 
-=======
-		if ( !isset( $attr[$wgSamlUsernameAttr] ) || !$attr[$wgSamlUsernameAttr] ) {
-			wfDebug(
-				'Username attribute "'
-				. htmlentities( $wgSamlUsernameAttr )
-				. '" has no value; refusing login.'
-			);
-			return;
-		}
-
-		self::checkAttribute( 'Username', $wgSamlUsernameAttr, $attr );
-		self::checkAttribute( 'Real name', $wgSamlRealnameAttr, $attr );
-		self::checkAttribute( 'E-mail', $wgSamlMailAttr, $attr );
-
 		$username = ucfirst( reset( $attr[$wgSamlUsernameAttr] ) );
 
 		if ( !User::isUsableName( $username ) ) {
@@ -413,7 +388,6 @@
 			);
 		}
 
->>>>>>> 6bc0ac42
 		/*
 		 * The temp user is created because ->load() doesn't override
 		 * the username, which can lead to incorrect capitalisation.
